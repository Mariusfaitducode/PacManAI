--- conflicted
+++ resolved
@@ -37,27 +37,7 @@
         """
 
         # Consider Pacman as MAX player
-<<<<<<< HEAD
-            # Cache info
-        cache_info = self.minimax.cache_info()
-
-        # Memory usage
-        process = psutil.Process(os.getpid())
-        memory_info = process.memory_info()
-
-        print("Cache Stats:")
-        print(f"Hits: {cache_info.hits}")
-        print(f"Misses: {cache_info.misses}")
-        print(f"Current Cache Size: {cache_info.currsize}")
-
-        print("\nMemory Usage:")
-        print(f"RSS (Resident Set Size): {memory_info.rss / 1024**2:.2f} MB")
-        print(f"VMS (Virtual Memory Size): {memory_info.vms / 1024**2:.2f} MB")
-
-        return self.minimax(state, 1, 15, -np.inf, +np.inf)[1]
-=======
         return self.minimax(state, 1, 12, -np.inf, +np.inf)[1]
->>>>>>> b583b832
 
     def minimax(self, state, player: int, depth: int, alpha: float, beta: float):
         """Given a Pacman game state, returns a legal move.
@@ -75,34 +55,22 @@
                 legal move as defined in `game.Directions`
         """
 
-<<<<<<< HEAD
         # Move initially returned
         move = Directions.STOP
 
-        # Testing if the game is won or finished
-=======
         # Transposition table
         state_key = key(state)
         if state_key in self.explored:
             return self.explored[state_key]
 
->>>>>>> b583b832
         if state.isWin():
             return 1000 + state.getScore(), move
 
         if state.isLose():
             return -1000 + state.getScore(), move
 
-<<<<<<< HEAD
-        if maxDepth < 0:
+        if depth < 0:
             return state.getScore(), move
-=======
-        if depth < 0:
-            return state.getScore(), Directions.STOP
-
-        # Move initially returned
-        move = Directions.STOP
->>>>>>> b583b832
 
         # Initial best score : -∞ for max player, +∞ for min player
         best_score = -np.inf if player else +np.inf
