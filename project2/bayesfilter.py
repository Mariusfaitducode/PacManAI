import numpy as np
from scipy.stats import binom
from scipy.sparse import csr_matrix
from scipy.sparse.csgraph import floyd_warshall as sparse_floyd_warshall

from pacman_module.game import Agent, Directions, manhattanDistance
from pacman_module.util import Queue, PriorityQueue


"""
Bayes filter with BFS
Layout               Ghost     #Ghost   Score    Time [s]     Error
-------------------  -------   ------   --------  ----------  -------
large_filter         fearless  1             676       4.520       --
large_filter         afraid    1             648       4.797       --
large_filter         terrified 1             644       5.039       --
-------------------  -------   ------   --------  ----------  -------
large_filter_walls   fearless  1             650       9.125       --
large_filter_walls   afraid    1             654       7.793       --
large_filter_walls   terrified 1             426      12.378       --
-------------------  -------   ------   --------  ----------  -------
zones                fearless  4            1263       4.383       --
zones                afraid    4            1179       6.670       --
zones                terrified 4            1251       4.569       --
-------------------  -------   ------   --------  ----------  -------
grid                 fearless  4            1263       4.383       --
grid                 afraid    4            1179       6.670       --
grid                 terrified 4            1251       4.569       --
-------------------  -------   ------   --------  ----------  -------
"""

"""
Bayes filter with A*, floyd distance heuristic
Layout               Ghost     #Ghost   Score    Time [s]        Error
-------------------  -------   ------   --------  -------------  -------
large_filter         fearless  1             676   4.724 (+0.2)    --
large_filter         afraid    1             648   4.797 (-0.1)    --
large_filter         terrified 1             644   5.668 (+0.6)    --
-------------------  -------   ------   --------  -------------  -------
large_filter_walls   fearless  1             650   3.182 (-7.8)    --
large_filter_walls   afraid    1             654   3.571 (-4.1)    --
large_filter_walls   terrified 1             426   5.285 (-6.7)   --
-------------------  -------   ------   --------  -------------  -------
zones                fearless  4            1263   2.108 (-2.6)    --
zones                afraid    4            1179   2.575 (-3.2)    --
zones                terrified 4            1251   1.908 (-2.6)    --
-------------------  -------   ------   --------  -------------  -------
grid                 fearless  4            1263   1.265 (-3.1)     --
grid                 afraid    4            1179   1.322 (-4.7)     --
grid                 terrified 4            1251   1.047 (-3.5)     --
-------------------  -------   ------   --------  -------------  -------
"""

"""
Bayes filter with A* and Bayes, floyd distance heuristic
Layout               Ghost     #Ghost   Score    Time [s]        Error
-------------------  -------   ------   --------  -------------  -------
large_filter         fearless  1             678         0.1579    --
large_filter         afraid    1             676         0.1647    --
large_filter         terrified 1             654         0.2789    --
-------------------  -------   ------   --------  -------------  -------
large_filter_walls   fearless  1             676         0.1405    --
large_filter_walls   afraid    1             679         0.1436    --
large_filter_walls   terrified 1             648         0.2769    --
-------------------  -------   ------   --------  -------------  -------
zones                fearless  4            1255         0.3878    --
zones                afraid    4            1261         0.4235    --
zones                terrified 4            1251         0.4350    --
-------------------  -------   ------   --------  -------------  -------
grid                 fearless  4            1243         0.4430     --
grid                 afraid    4            1256         0.3212     --
grid                 terrified 4            1226         0.4431     --
-------------------  -------   ------   --------  -------------  -------
"""

"""
Bayes filter with distance reduction with max belief, floyd distance heuristic
Layout               Ghost     #Ghost   Score    Time [s]        Error
-------------------  -------   ------   --------  -------------  -------
large_filter         fearless  1             676         0.0752    --
large_filter         afraid    1             676         0.0731    --
large_filter         terrified 1             673         0.0972    --
-------------------  -------   ------   --------  -------------  -------
large_filter_walls   fearless  1             676         0.0675    --
large_filter_walls   afraid    1             679         0.0637    --
large_filter_walls   terrified 1             682         0.0461    --
-------------------  -------   ------   --------  -------------  -------
zones                fearless  4            1271         0.1781    --
zones                afraid    4            1264         0.1774    --
zones                terrified 4            1266         0.1883    --
-------------------  -------   ------   --------  -------------  -------
grid                 fearless  4            1272         0.1307     --
grid                 afraid    4            1258         0.1819     --
grid                 terrified 4            1255         0.1706     --
-------------------  -------   ------   --------  -------------  -------
"""


def floyd_warshall(walls):
    """Given a Pacman game state, return a matrix representing
        the shortest distances between all pairs of empty cells
        and a dictionary mapping each cell to its index in the matrix.

        Arguments:
        state: a game state. See API or class `pacman.GameState`.

        returns:
        - dist:             a numpy array representing the shortest
                            distances between all pairs of empty cells.
        - cell_to_index:    a dictionary mapping each cell to its index
                            in the matrix.
    """
    # Transform the walls into a numpy array
    walls_array = np.array(walls.data)

    # Possible moves for a cell (going [West, East, North, South])
    moves = [(-1, 0), (1, 0), (0, -1), (0, 1)]

    H, W = walls_array.shape
    # list of cells' coordinates in the grid that are not walls
    empty_cells = [(x, y) for x in range(H) for y in range(W)
                   if not walls_array[x, y]]

    # Mapping from cell to index
    cell_to_index = {cell: idx for idx, cell in enumerate(empty_cells)}
    nbr_empty_cells = len(empty_cells)

    # Sparse adjacency matrix
    H_indices = []
    W_indices = []
    data = []

    # Populate adjacency matrix with edges (distance = 1 for neighbors)
    # Determine the neighbors of each cell, and add an edge between them
    for (x, y) in empty_cells:
        current_idx = cell_to_index[(x, y)]
        for dx, dy in moves:
            nx, ny = x + dx, y + dy
            if (nx, ny) in cell_to_index:
                neighbor_idx = cell_to_index[(nx, ny)]
                H_indices.append(current_idx)
                W_indices.append(neighbor_idx)
                data.append(1)

    # Create sparse matrix representation of the graph
    adjacency_matrix = csr_matrix((data, (W_indices, H_indices)),
                                  shape=(nbr_empty_cells, nbr_empty_cells))

    # Compute the shortest paths using sparse Floyd-Warshall
    dist = sparse_floyd_warshall(adjacency_matrix,
                                 directed=False, unweighted=True)

    return dist, cell_to_index


class BeliefStateAgent(Agent):
    """Belief state agent.

    Arguments:
        ghost: The type of ghost (as a string).
    """

    def __init__(self, ghost):
        super().__init__()

        # The type of ghost: afraid, fearless or terrified
        self.ghost = ghost

        # Dictionary associating the ghost type to a specific level of fear
        # The more afraid the ghost is, the larger the value will be
        self.ghost_dict = {
            "afraid": 1.0,
            "fearless": 0.0,
            "terrified": 3.0,
        }

        # Binomial number of trials
        self.n = 4
        # Binomial probability of success
        self.p = 0.5

    def transition_matrix(self, walls, position):
        """Builds the transition matrix

            T_t = P(X_t | X_{t-1})

        given the current Pacman position.

        Arguments:
            walls: The W x H grid of walls.
            position: The current position of Pacman.

        Returns:
            The W x H x W x H transition matrix T_t. The element (i, j, k, l)
            of T_t is the probability P(X_t = (k, l) | X_{t-1} = (i, j)) for
            the ghost to move from (i, j) to (k, l).
        """

        W = walls.width
        H = walls.height

        # Possible moves for a cell (going [West, East, North, South])
        moves = [(-1, 0), (1, 0), (0, -1), (0, 1)]

        # Definition of the transition matrix with the provided dimensions
        T_matrix = np.zeros((W, H, W, H))

        # Probability of the ghost to be afraid is 2^fear_level
        ghost_fear_prob = 2**self.ghost_dict.get(self.ghost)

        # Precompute Manhattan distances from Pacman's position
        pacman_distances = np.fromfunction(
            lambda x, y: manhattanDistance((x, y), position),
            (W, H),
            dtype=int
        )

        # Loop over each cell of the layout
        for i in range(W):
            for j in range(H):
                # If the cell is a wall, prob = 0
                if walls[i][j]:
                    continue

                # To store the probability of the ghost to be in
                # the 4 possible cells
                prob_ghost = np.zeros(len(moves))

                # Current distance between pacman and the ghost
                current_dist = pacman_distances[i, j]

                # The probability of the ghost to be in another cell
                # Provided the 4 possible moves ([right, left, up, down])
                for counter, (dx, dy) in enumerate(moves):
                    x, y = i + dx, j + dy

                    # Verify if the index is not out of the range
                    # And that it is NOT a wall
                    if 0 <= x < W and 0 <= y < H and not walls[x][y]:

                        # New distance between pacman and the ghost position
                        # After a potential move
                        new_dist = pacman_distances[x, y]

                        # If the ghost is afraid, the probability of the ghost
                        # to be further is 2^fear_level otherwise 1
                        if current_dist <= new_dist:
                            prob_ghost[counter] = ghost_fear_prob
                        else:
                            prob_ghost[counter] = 1

                # Normalize probabilities
                norm_term = prob_ghost.sum()
                if norm_term > 0:
                    prob_ghost /= norm_term

                # Assign probabilities to the transition matrix
                for counter, (dx, dy) in enumerate(moves):
                    x, y = i + dx, j + dy
                    if 0 <= x < W and 0 <= y < H and not walls[x][y]:
                        T_matrix[x, y, i, j] = prob_ghost[counter]

        # Return the transition matrix
        return T_matrix

    def observation_matrix(self, walls, evidence, position):
        """Builds the observation matrix

            O_t = P(e_t | X_t)

        given a noisy ghost distance evidence e_t and the current Pacman
        position.

        Arguments:
            walls: The W x H grid of walls.
            evidence: A noisy ghost distance evidence e_t.
            position: The current position of Pacman.

        Returns:
            The W x H observation matrix O_t.
        """
        # Dimensions of the layout
        W = walls.width
        H = walls.height

        # Definition of the observation matrix with the provided dimensions
        O_matrix = np.zeros((W, H))

        # Precompute Manhattan distances from Pacman's position
        pacman_distances = np.fromfunction(
            lambda x, y: np.abs(x - position[0]) + np.abs(y - position[1]),
            (W, H),
            dtype=int
        )

        # Compute z for all non-wall cells
        mean_bin = self.n * self.p
        z_values = evidence - pacman_distances + mean_bin

        # Identify valid z values (within [0, n]) and not walls
        walls_array = np.array(walls.data)
        valid_z_mask = (z_values >= 0) & (z_values <= self.n) & (~walls_array)

        # print("valid_z_mask", valid_z_mask)
        # Compute binomial probabilities for valid z values
        valid_probs = binom.pmf(z_values[valid_z_mask], self.n, self.p)

        # Assign probabilities to valid cells
        O_matrix[valid_z_mask] = valid_probs

        # Return the observation matrix
        return O_matrix

    def update(self, walls, belief, evidence, position):
        """Updates the previous ghost belief state

            b_{t-1} = P(X_{t-1} | e_{1:t-1})

        given a noisy ghost distance evidence e_t and the current Pacman
        position.

        Arguments:
            walls: The W x H grid of walls.
            belief: The belief state for the previous ghost position b_{t-1}.
            evidence: A noisy ghost distance evidence e_t.
            position: The current position of Pacman.

        Returns:
            The updated ghost belief state b_t as a W x H matrix.
        """
        # Dimensions of the layout
        W = walls.width
        H = walls.height

        # Possible moves for a cell (going [West, East, North, South])
        moves = [(-1, 0), (1, 0), (0, -1), (0, 1)]

        # Definition of the updated belief state with the provided dimensions
        updated_belief = np.zeros((W, H))

        # Transition matrix
        T_matrix = self.transition_matrix(walls, position)
        # Observation matrix
        O_matrix = self.observation_matrix(walls, evidence, position)

        # Loop over each cell of the layout
        for i in range(W):
            for j in range(H):
                # Account for the product of the possible transition
                # and previous belief
                transition_belief = 0

                # If the cell is a wall, the ghost CANNOT be there
                if walls[i][j]:
                    continue

                # Loop over the possible moves
                # ∑ P(X_t = (i, j) | X_{t-1} = (x, y)) * b_{t-1}(x, y)
                for (dx, dy) in moves:
                    x = i + dx
                    y = j + dy

                    # Verify if the index is not out of the range
                    # And that it is NOT a wall
                    if x < 0 or x >= W or y < 0 or y >= H or walls[x][y]:
                        continue

                    # Compute product of the transition matrix
                    # and the previous belief
                    transition_belief += T_matrix[i, j, x, y] * belief[x, y]

                # Update of the belief state
                updated_belief[i, j] = O_matrix[i, j] * transition_belief

        # Normalization of the belief state to get valid probabilities
        updated_belief /= updated_belief.sum()

        # Return the updated belief state
        return updated_belief

    def get_action(self, state):
        """Updates the previous belief states given the current state.

        ! DO NOT MODIFY !

        Arguments:
            state: a game state. See API or class `pacman.GameState`.

        Returns:
            The list of updated belief states.
        """

        walls = state.getWalls()
        beliefs = state.getGhostBeliefStates()
        eaten = state.getGhostEaten()
        evidences = state.getGhostNoisyDistances()
        position = state.getPacmanPosition()

        new_beliefs = [None] * len(beliefs)

        for i in range(len(beliefs)):
            if eaten[i]:
                new_beliefs[i] = np.zeros_like(beliefs[i])
            else:
                new_beliefs[i] = self.update(
                    walls,
                    beliefs[i],
                    evidences[i],
                    position,
                )

        return new_beliefs


class PacmanAgent(Agent):
    """Pacman agent that tries to eat ghosts given belief states."""

    def __init__(self):
        super().__init__()
        # Matrix of shortest distances between any pairs of empty cells
        self.dist = None
        # Dictionary mapping each cell to its index in the matrix
        self.cell_to_index = None
        # Index of the targeted ghost
        self.targeted_ghosts = None
        # The position of the targeted ghost
        self.targeted_ghosts_pos = None
        # Remaining attention time to the actual targeted ghost
        # while another ghost has be detected closer
        self.attention_durations = None
        # Possible moves
        self.moves = [
            (-1, 0, Directions.WEST),
            (1, 0, Directions.EAST),
            (0, -1, Directions.SOUTH),
            (0, 1, Directions.NORTH)
        ]

    def closest_ghost_positions(self, beliefs, eaten, position):
        """Provide the index of the closest ghost for which the maximum
        position belief provide the closes distance to pacman's position.

        Arguments:
            beliefs: The list of current ghost belief states.
            eaten: A list of booleans indicating which ghosts have been eaten.
            position: The current position of Pacman.

        Returns:
            A 3-tuple:
            - int representing the ghost identification,
            - int representing a distance.
        """
        # Total nbr of ghosts
        nbr_ghosts = len(eaten)
        # To keep the most probable ghost position
        ghost_pos = np.zeros((nbr_ghosts, 2))
        # To ket the distance between pacman and each ghost
        # most probable position
        dist_pac_ghost = np.zeros(nbr_ghosts)

        # Loop over each ghost
        for i in range(nbr_ghosts):
            if eaten[i]:
                dist_pac_ghost[i] = np.inf
                continue

            # Value of the most probable position
            ghost_pos_belief = 0

            # Loop over the current ghost belief states
            # Want to look for the most probable ghost position
            # and save the belief and the position
            for (j, k), prob in np.ndenumerate(beliefs[i]):
                # If this position have a larger belief than previous ones
                if prob > ghost_pos_belief:
                    # Save the prob and the position
                    ghost_pos_belief = prob
                    ghost_pos[i] = (j, k)

            # Compute the real distance between pacman
            # and that most probable position
            dist_pac_ghost[i] = \
                self.dist[
                    self.cell_to_index[position],
                    self.cell_to_index[tuple(ghost_pos[i])]
                ]

        # Index of the closest ghost
        closest_ghost = np.argmin(dist_pac_ghost)

        # Return the closest ghost index for the identification
        # and its position
        return closest_ghost, ghost_pos[closest_ghost], ghost_pos

    def update_targeted_ghost(self, closest_ghost, closest_ghost_pos,
                               ghost_pos, eaten):
        """Given the closest ghost at the current step, updates the ghost
        targeted by pacman if a ghost has been closer to pacman for 4
        following steps than its actual targeted.

        Arguments:
            closest_ghost: The index of the closest ghost to pacman.
            closest_ghost_pos: most probable x and y coordinates of the closest ghost.
            ghost_pos: The position the closest ghost.
            eaten: A list of booleans indicating which ghosts have been eaten.

        Returns:
            None
        """
        if self.targeted_ghosts is not None and eaten[self.targeted_ghosts]:
            self.targeted_ghosts = None
            self.targeted_ghosts_pos = None
            self.attention_durations = None

        # Identify the first closest ghost
        if self.targeted_ghosts is None:
            self.targeted_ghosts = closest_ghost
            self.targeted_ghosts_pos = ghost_pos
            self.attention_durations = 4

        # If the closest ghost is not the targeted one
        if self.targeted_ghosts != closest_ghost:
            # If the attention duration is over, change of targeted_ghosts
            if self.attention_durations == 0:
                self.targeted_ghosts = closest_ghost
                self.targeted_ghosts_pos = closest_ghost_pos
                self.attention_durations = 4
            # If the attention duration is not over,
            # decrease the remaining attention duration for that ghost
            else:
                self.attention_durations -= 1
                self.targeted_ghosts_pos = ghost_pos[self.targeted_ghosts]
        else:
            # If the closest ghost is the targeted one,
            # reset the attention duration
            self.attention_durations = 4
            self.targeted_ghosts_pos = ghost_pos[self.targeted_ghosts]

    def astar(self, pacman_pos, ghost_pos, walls):
        """Given Pacman's position, a ghost estimated position and the layout,
        returns a list of legal moves to reach the ghost computed
        using A* with Floyd distances.

        Arguments:
            pacman_pos: The starting position (x, y) of Pacman
            ghost_pos: The target position (x, y) of the ghost
            walls: The W x H grid of the layout's walls

        Returns:
            A list of legal moves.
        """

        fringe = PriorityQueue()
        path = []
        fringe.push((pacman_pos, path, 0.), 0.)
        closed = set()

        while True:
            if fringe.isEmpty():
                return []

            priority, (current, path, cost) = fringe.pop()

            if current[0] == int(ghost_pos[0])\
                    and current[1] == int(ghost_pos[1]):
                return path

            if current in closed:
                continue

            closed.add(current)

            for inc_y, inc_x, action in self.moves:
                # Check new coordinates validity
                new_y, new_x = current[0] + inc_y, current[1] + inc_x
                if new_x <= 0 or new_y <= 0:
                    continue
                if new_y >= walls.width or new_x >= walls.height:
                    continue

                # Check if new coords is a wall
                if walls[new_y][new_x]:
                    continue
                # Get floyd distance from new position to ghost
                floyd_dist = self.dist[
                    self.cell_to_index[(new_y, new_x)],
                    self.cell_to_index[tuple(ghost_pos)],
                ]

                # Add new path to fringe
                fringe.push(
                    ((new_y, new_x), path + [action], cost + 1),
                    floyd_dist + cost + 1,
                )

        return path

    def astarBelief(self, pacman_pos, ghost_pos, walls, beliefs):
        """Given Pacman's position, a ghost estimated position and the layout,
        returns a list of legal moves to reach the ghost computed using A*
        with Floyd distances.

        Arguments:
            pacman_pos: The starting position (x, y) of Pacman
            ghost_pos: The target position (x, y) of the ghost
            walls: The W x H grid of the layout's walls

        Returns:
            A list of legal moves.
        """

        fringe = PriorityQueue()
        path = []
        fringe.push((pacman_pos, path, 0.), 0.)
        closed = set()

        while True:
            if fringe.isEmpty():
                return []

            priority, (current, path, cost) = fringe.pop()

            if current[0] == int(ghost_pos[0])\
                    and current[1] == int(ghost_pos[1]):
                return path

            if current in closed:
                continue

            closed.add(current)

            for inc_y, inc_x, action in self.moves:
                # Check new coordinates validity
                new_y, new_x = current[0] + inc_y, current[1] + inc_x
                if new_x <= 0 or new_y <= 0:
                    continue
                if new_y >= walls.width or new_x >= walls.height:
                    continue

                # Check if new coords is a wall
                if walls[new_y][new_x]:
                    continue
                # Get floyd distance from new position to ghost
                floyd_dist = self.dist[
                    self.cell_to_index[(new_y, new_x)],
                    self.cell_to_index[tuple(ghost_pos)],
                ]

                # Calculate the probability density at the new cell
                density = self.get_density((current[0], current[1]),
                                           inc_x, inc_y,
                                           beliefs[self.targeted_ghosts])
                # Use density to adjust the heuristic
                adjusted_heuristic = density * 1

                # Add new path to fringe
                fringe.push(
                    ((new_y, new_x), path + [action], cost + 1),
                    floyd_dist + cost + 1 + adjusted_heuristic,
                )

        return path

    def bfs(self, pacman_pos, ghost_pos, walls):
        """Given a Pacman's position, a ghost estimated position and the layout,
        returns a list of legal moves to reach the ghost.

        Arguments:
            pacman_pos: The starting position (x, y) of Pacman
            ghost_pos: The target position (x, y) of the ghost
            walls: The W x H grid of the layout's walls

        Returns:
            A list of directions from Pacman’s position to the ghost’s position
            Returns an empty list if no path is found.
        """

        fringe = Queue()
        fringe.push((pacman_pos, []))
        # Closed set to verify that we do not visit the same cell twice
        visited = set()

        # For a none-empty path
        while not fringe.isEmpty():
            current_pos, path = fringe.pop()

            # Verify the current position has not been already visited
            if current_pos in visited:
                continue

            # Add the current position to the visited states
            visited.add(current_pos)

            # Check if pacman reached the ghost estimated position
            if tuple(current_pos) == tuple(ghost_pos):
                # Return the path to the ghost position
                return path

            # Explore neighbors cells
            x, y = current_pos
            for dx, dy, direction in self.moves:
                nx, ny = x + dx, y + dy
                next_pos = (nx, ny)

                if (0 <= nx < walls.width and 0 <= ny < walls.height and
                        not walls[nx][ny] and next_pos not in visited):
                    fringe.push((next_pos, path + [direction]))

        # No path found
        return []

    def find_optimal_move(self, pacPos, walls, beliefs):
        """
        Determines the best move for Pacman based on real distance
        and the belief about the ghost position.

        Arguments:
            pacPos: Pacman's current position.
            walls: The W x H grid of the layout's walls
            beliefs: The list of current ghost belief states.

        Returns:
            The optimal move direction
        """
        x, y = pacPos
        optimal_move = Directions.STOP

        # Compute moves that minimize the real distance to the ghost
        possible_moves = []
        min_distance = np.inf

        for dx, dy, move in self.moves:
            if walls[x + dx][y + dy]:
                continue

            new_pos = (x + dx, y + dy)
            ghost_pos = self.targeted_ghosts_pos

            distance = self.dist[
                self.cell_to_index[tuple(new_pos)],
                self.cell_to_index[tuple(ghost_pos)]
            ]
            possible_moves.append((distance, dx, dy, move))
            min_distance = min(min_distance, distance)

        # Keep only the moves that minimize the distance to the ghost
        optimal_moves = [(dx, dy, move) for dist, dx, dy, move
                         in possible_moves if dist == min_distance]

        if len(optimal_moves) == 1:
            # If only one optimal move exists, return it
            return optimal_moves[0][2]

        # Choose the move leading to the highest probability
        # of finding the ghost based on the belief
        max_density = - np.inf

        for dx, dy, move in optimal_moves:
            if walls[x + dx][y + dy]:
                continue

<<<<<<< HEAD
            density = self.get_density(pacPos, dx, dy,
                                       beliefs[self.targeted_ghosts])
=======
            # Compute the density in the direction of the move
            density = self.getDensity(pacPos, dx, dy,
                                      beliefs[self.targetted_ghosts])
>>>>>>> 05e65482

            # Look for the move with the highest density
            if density > max_density:
                max_density = density
                optimal_move = move

        return optimal_move

    def get_density(self, pac_pos, dx, dy, belief):
        """
<<<<<<< HEAD
       Method computing the probability of finding the targeted ghost in a
=======
       Function computing the probability of finding the targetted ghost in a
>>>>>>> 05e65482
       given direction.

        Arguments:
            pac_pos: The current position of Pacman (x, y).
            dx: The change in the x-coordinate for the move.
            dy: The change in the y-coordinate for the move.
            belief: The list of current ghost belief states.

        Returns:
            density: The total probability (density) in the
                    direction specified by dx and dy.
        """
        W, H = belief.shape
        x, y = pac_pos

        density = 0

        # If the move is in the x direction (dx is non-zero)
        if dx != 0:
            # defines a range of x-coordinates for iteration
            # based on the movement direction
            x_range = range(x + dx, W if dx > 0 else -1, dx)
            for i in x_range:
                starty = abs(x - i)
                y_min = max(y - starty, 0)
                y_max = min(y + starty + 1, H)
                # Sum the slice of the row i of the belief matrix
                # covering columns from y_min to y_max
                density += belief[i, y_min:y_max].sum()

        # If the move is in the y direction (dy is non-zero)
        elif dy != 0:
            # defines a range of x-coordinates for iteration
            # based on the movement direction
            y_range = range(y + dy, H if dy > 0 else -1, dy)
            for j in y_range:
                startx = abs(y - j)
                x_min = max(x - startx, 0)
                x_max = min(x + startx + 1, W)
                # Sum the slice of the column j of the belief matrix
                # covering columns from x_min to y_max
                density += belief[x_min:x_max, j].sum()

        return density

    def _get_action(self, walls, beliefs, eaten, position):
        """
        Arguments:
            walls: The W x H grid of walls.
            beliefs: The list of current ghost belief states.
            eaten: A list of booleans indicating which ghosts have been eaten.
            position: The current position of Pacman.

        Returns:
            A legal move as defined in `game.Directions`.
        """
        if self.dist is None:
            # Compute the real distance between any pairs of empty cells
            self.dist, self.cell_to_index = floyd_warshall(walls)
            # print("The distance", self.dist)

        # Closest ghost index and its position
        closest_ghost, closest_ghost_pos, ghost_pos =\
            self.closest_ghost_positions(beliefs, eaten, position)

        # Update the targeted ghost
        self.update_targeted_ghost(closest_ghost,
                                    closest_ghost_pos, ghost_pos, eaten)

        # Perform BFS to find the shortest path to the target ghost
        # path_to_ghost = self.bfs(position, closest_ghost_pos, walls)

        # Perform A* to find the shortest path to the target ghost
        # path_to_ghost = self.astar(position, closest_ghost_pos, walls)

        # Perform A*  using the belief to find the
        # shortest path to the target ghost
        # path_to_ghost = self.astarBelief(position,
        #                       closest_ghost_pos, walls, beliefs)

        # if path_to_ghost:
        #     # Return the first move in the path
        #     return path_to_ghost[0]
        # else:
        #     # Stop if no path found
        #     return Directions.STOP

        # return Directions.STOP

        optimal_move = self.find_optimal_move(position, walls, beliefs)

        return optimal_move

    def get_action(self, state):
        """Given a Pacman game state, returns a legal move.

        ! DO NOT MODIFY !

        Arguments:
            state: a game state. See API or class `pacman.GameState`.

        Returns:
            A legal move as defined in `game.Directions`.
        """

        return self._get_action(
            state.getWalls(),
            state.getGhostBeliefStates(),
            state.getGhostEaten(),
            state.getPacmanPosition(),
        )<|MERGE_RESOLUTION|>--- conflicted
+++ resolved
@@ -759,14 +759,9 @@
             if walls[x + dx][y + dy]:
                 continue
 
-<<<<<<< HEAD
+            # Compute the density in the direction of the move
             density = self.get_density(pacPos, dx, dy,
                                        beliefs[self.targeted_ghosts])
-=======
-            # Compute the density in the direction of the move
-            density = self.getDensity(pacPos, dx, dy,
-                                      beliefs[self.targetted_ghosts])
->>>>>>> 05e65482
 
             # Look for the move with the highest density
             if density > max_density:
@@ -777,11 +772,7 @@
 
     def get_density(self, pac_pos, dx, dy, belief):
         """
-<<<<<<< HEAD
-       Method computing the probability of finding the targeted ghost in a
-=======
-       Function computing the probability of finding the targetted ghost in a
->>>>>>> 05e65482
+       Computes the probability of finding the targeted ghost in a
        given direction.
 
         Arguments:
